package base

import (
	"context"
	"testing"

	"github.com/jenkinsci/kubernetes-operator/pkg/apis/jenkins/v1alpha2"
	"github.com/jenkinsci/kubernetes-operator/pkg/controller/jenkins/configuration/base/resources"
	"github.com/jenkinsci/kubernetes-operator/pkg/controller/jenkins/constants"
	"github.com/jenkinsci/kubernetes-operator/pkg/controller/jenkins/plugins"
	"github.com/jenkinsci/kubernetes-operator/pkg/log"

	"github.com/stretchr/testify/assert"
	"github.com/stretchr/testify/require"
	"k8s.io/api/core/v1"
	corev1 "k8s.io/api/core/v1"
	metav1 "k8s.io/apimachinery/pkg/apis/meta/v1"
	"sigs.k8s.io/controller-runtime/pkg/client/fake"
	logf "sigs.k8s.io/controller-runtime/pkg/runtime/log"
)

func TestValidatePlugins(t *testing.T) {
	log.SetupLogger(true)
	baseReconcileLoop := New(nil, nil, log.Log,
		nil, false, false, nil, nil, nil)
	t.Run("empty", func(t *testing.T) {
		var requiredBasePlugins []plugins.Plugin
		var basePlugins []v1alpha2.Plugin
		var userPlugins []v1alpha2.Plugin

		got := baseReconcileLoop.validatePlugins(requiredBasePlugins, basePlugins, userPlugins)

		assert.Nil(t, got)
	})
	t.Run("valid user plugin", func(t *testing.T) {
		var requiredBasePlugins []plugins.Plugin
		var basePlugins []v1alpha2.Plugin
		userPlugins := []v1alpha2.Plugin{{Name: "simple-plugin", Version: "0.0.1"}}

		got := baseReconcileLoop.validatePlugins(requiredBasePlugins, basePlugins, userPlugins)

		assert.Nil(t, got)
	})
	t.Run("invalid user plugin name", func(t *testing.T) {
		var requiredBasePlugins []plugins.Plugin
		var basePlugins []v1alpha2.Plugin
		userPlugins := []v1alpha2.Plugin{{Name: "INVALID?", Version: "0.0.1"}}

		got := baseReconcileLoop.validatePlugins(requiredBasePlugins, basePlugins, userPlugins)

		assert.Equal(t, got, []string{"invalid plugin name 'INVALID?:0.0.1', must follow pattern '(?i)^[0-9a-z-_]+$'"})
	})
	t.Run("invalid user plugin version", func(t *testing.T) {
		var requiredBasePlugins []plugins.Plugin
		var basePlugins []v1alpha2.Plugin
		userPlugins := []v1alpha2.Plugin{{Name: "simple-plugin", Version: "invalid"}}

		got := baseReconcileLoop.validatePlugins(requiredBasePlugins, basePlugins, userPlugins)

<<<<<<< HEAD
		assert.Equal(t, got, []string{"invalid plugin version 'simple-plugin:invalid', must follow pattern '^[0-9\\\\.-]+$'"})
=======
		assert.Equal(t, got, []string{"invalid plugin version 'simple-plugin:invalid', must follow pattern '^[0-9\\\\.]+$'"})
>>>>>>> 30e0ddc0
	})
	t.Run("valid base plugin", func(t *testing.T) {
		var requiredBasePlugins []plugins.Plugin
		basePlugins := []v1alpha2.Plugin{{Name: "simple-plugin", Version: "0.0.1"}}
		var userPlugins []v1alpha2.Plugin

		got := baseReconcileLoop.validatePlugins(requiredBasePlugins, basePlugins, userPlugins)

		assert.Nil(t, got)
	})
	t.Run("invalid base plugin name", func(t *testing.T) {
		var requiredBasePlugins []plugins.Plugin
		basePlugins := []v1alpha2.Plugin{{Name: "INVALID?", Version: "0.0.1"}}
		var userPlugins []v1alpha2.Plugin

		got := baseReconcileLoop.validatePlugins(requiredBasePlugins, basePlugins, userPlugins)

		assert.Equal(t, got, []string{"invalid plugin name 'INVALID?:0.0.1', must follow pattern '(?i)^[0-9a-z-_]+$'"})
	})
	t.Run("invalid base plugin version", func(t *testing.T) {
		var requiredBasePlugins []plugins.Plugin
		basePlugins := []v1alpha2.Plugin{{Name: "simple-plugin", Version: "invalid"}}
		var userPlugins []v1alpha2.Plugin

		got := baseReconcileLoop.validatePlugins(requiredBasePlugins, basePlugins, userPlugins)

<<<<<<< HEAD
		assert.Equal(t, got, []string{"invalid plugin version 'simple-plugin:invalid', must follow pattern '^[0-9\\\\.-]+$'"})
=======
		assert.Equal(t, got, []string{"invalid plugin version 'simple-plugin:invalid', must follow pattern '^[0-9\\\\.]+$'"})
>>>>>>> 30e0ddc0
	})
	t.Run("valid user and base plugin version", func(t *testing.T) {
		var requiredBasePlugins []plugins.Plugin
		basePlugins := []v1alpha2.Plugin{{Name: "simple-plugin", Version: "0.0.1"}}
		userPlugins := []v1alpha2.Plugin{{Name: "simple-plugin", Version: "0.0.1"}}

		got := baseReconcileLoop.validatePlugins(requiredBasePlugins, basePlugins, userPlugins)

		assert.Nil(t, got)
	})
	t.Run("invalid user and base plugin version", func(t *testing.T) {
		var requiredBasePlugins []plugins.Plugin
		basePlugins := []v1alpha2.Plugin{{Name: "simple-plugin", Version: "0.0.1"}}
		userPlugins := []v1alpha2.Plugin{{Name: "simple-plugin", Version: "0.0.2"}}

		got := baseReconcileLoop.validatePlugins(requiredBasePlugins, basePlugins, userPlugins)

		assert.Contains(t, got, "Plugin 'simple-plugin:0.0.1' requires version '0.0.1' but plugin 'simple-plugin:0.0.2' requires '0.0.2' for plugin 'simple-plugin'")
		assert.Contains(t, got, "Plugin 'simple-plugin:0.0.2' requires version '0.0.2' but plugin 'simple-plugin:0.0.1' requires '0.0.1' for plugin 'simple-plugin'")
	})
	t.Run("required base plugin set with the same version", func(t *testing.T) {
		requiredBasePlugins := []plugins.Plugin{{Name: "simple-plugin", Version: "0.0.1"}}
		basePlugins := []v1alpha2.Plugin{{Name: "simple-plugin", Version: "0.0.1"}}
		var userPlugins []v1alpha2.Plugin

		got := baseReconcileLoop.validatePlugins(requiredBasePlugins, basePlugins, userPlugins)

		assert.Nil(t, got)
	})
	t.Run("required base plugin set with different version", func(t *testing.T) {
		requiredBasePlugins := []plugins.Plugin{{Name: "simple-plugin", Version: "0.0.1"}}
		basePlugins := []v1alpha2.Plugin{{Name: "simple-plugin", Version: "0.0.2"}}
		var userPlugins []v1alpha2.Plugin

		got := baseReconcileLoop.validatePlugins(requiredBasePlugins, basePlugins, userPlugins)

		assert.Nil(t, got)
	})
	t.Run("missing required base plugin", func(t *testing.T) {
		requiredBasePlugins := []plugins.Plugin{{Name: "simple-plugin", Version: "0.0.1"}}
		var basePlugins []v1alpha2.Plugin
		var userPlugins []v1alpha2.Plugin

		got := baseReconcileLoop.validatePlugins(requiredBasePlugins, basePlugins, userPlugins)

		assert.Equal(t, got, []string{"Missing plugin 'simple-plugin' in spec.master.basePlugins"})
	})
}

func TestReconcileJenkinsBaseConfiguration_validateImagePullSecrets(t *testing.T) {
	t.Run("happy", func(t *testing.T) {
		secret := &corev1.Secret{
			ObjectMeta: metav1.ObjectMeta{
				Name: "test-ref",
			},
			Data: map[string][]byte{
				"docker-server":   []byte("test_server"),
				"docker-username": []byte("test_user"),
				"docker-password": []byte("test_password"),
				"docker-email":    []byte("test_email"),
			},
		}

		jenkins := v1alpha2.Jenkins{
			Spec: v1alpha2.JenkinsSpec{
				Master: v1alpha2.JenkinsMaster{
					ImagePullSecrets: []corev1.LocalObjectReference{
						{Name: secret.ObjectMeta.Name},
					},
				},
			},
		}

		fakeClient := fake.NewFakeClient()
		err := fakeClient.Create(context.TODO(), secret)
		assert.NoError(t, err)

		baseReconcileLoop := New(fakeClient, nil, logf.ZapLogger(false),
			&jenkins, false, false, nil, nil, nil)

		got, err := baseReconcileLoop.validateImagePullSecrets()
		assert.Nil(t, got)
		assert.NoError(t, err)
	})

	t.Run("no secret", func(t *testing.T) {
		jenkins := v1alpha2.Jenkins{
			Spec: v1alpha2.JenkinsSpec{
				Master: v1alpha2.JenkinsMaster{
					ImagePullSecrets: []corev1.LocalObjectReference{
						{Name: "test-ref"},
					},
				},
			},
		}

		fakeClient := fake.NewFakeClient()

		baseReconcileLoop := New(fakeClient, nil, logf.ZapLogger(false),
			&jenkins, false, false, nil, nil, nil)

		got, _ := baseReconcileLoop.validateImagePullSecrets()

		assert.Equal(t, got, []string{"Secret test-ref not found defined in spec.master.imagePullSecrets", "Secret 'test-ref' defined in spec.master.imagePullSecrets doesn't have 'docker-server' key.", "Secret 'test-ref' defined in spec.master.imagePullSecrets doesn't have 'docker-username' key.", "Secret 'test-ref' defined in spec.master.imagePullSecrets doesn't have 'docker-password' key.", "Secret 'test-ref' defined in spec.master.imagePullSecrets doesn't have 'docker-email' key."})
	})

	t.Run("no docker email", func(t *testing.T) {
		secret := &corev1.Secret{
			ObjectMeta: metav1.ObjectMeta{
				Name: "test-ref",
			},
			Data: map[string][]byte{
				"docker-server":   []byte("test_server"),
				"docker-username": []byte("test_user"),
				"docker-password": []byte("test_password"),
			},
		}

		jenkins := v1alpha2.Jenkins{
			Spec: v1alpha2.JenkinsSpec{
				Master: v1alpha2.JenkinsMaster{
					ImagePullSecrets: []corev1.LocalObjectReference{
						{Name: secret.ObjectMeta.Name},
					},
				},
			},
		}

		fakeClient := fake.NewFakeClient()
		err := fakeClient.Create(context.TODO(), secret)
		assert.NoError(t, err)

		baseReconcileLoop := New(fakeClient, nil, logf.ZapLogger(false),
			&jenkins, false, false, nil, nil, nil)

		got, _ := baseReconcileLoop.validateImagePullSecrets()

		assert.Equal(t, got, []string{"Secret 'test-ref' defined in spec.master.imagePullSecrets doesn't have 'docker-email' key."})
	})

	t.Run("no docker password", func(t *testing.T) {
		secret := &corev1.Secret{
			ObjectMeta: metav1.ObjectMeta{
				Name: "test-ref",
			},
			Data: map[string][]byte{
				"docker-server":   []byte("test_server"),
				"docker-username": []byte("test_user"),
				"docker-email":    []byte("test_email"),
			},
		}

		jenkins := v1alpha2.Jenkins{
			Spec: v1alpha2.JenkinsSpec{
				Master: v1alpha2.JenkinsMaster{
					ImagePullSecrets: []corev1.LocalObjectReference{
						{Name: secret.ObjectMeta.Name},
					},
				},
			},
		}

		fakeClient := fake.NewFakeClient()
		err := fakeClient.Create(context.TODO(), secret)
		assert.NoError(t, err)

		baseReconcileLoop := New(fakeClient, nil, logf.ZapLogger(false),
			&jenkins, false, false, nil, nil, nil)

		got, _ := baseReconcileLoop.validateImagePullSecrets()

		assert.Equal(t, got, []string{"Secret 'test-ref' defined in spec.master.imagePullSecrets doesn't have 'docker-password' key."})
	})

	t.Run("no docker username", func(t *testing.T) {
		secret := &corev1.Secret{
			ObjectMeta: metav1.ObjectMeta{
				Name: "test-ref",
			},
			Data: map[string][]byte{
				"docker-server":   []byte("test_server"),
				"docker-password": []byte("test_password"),
				"docker-email":    []byte("test_email"),
			},
		}

		jenkins := v1alpha2.Jenkins{
			Spec: v1alpha2.JenkinsSpec{
				Master: v1alpha2.JenkinsMaster{
					ImagePullSecrets: []corev1.LocalObjectReference{
						{Name: secret.ObjectMeta.Name},
					},
				},
			},
		}

		fakeClient := fake.NewFakeClient()
		err := fakeClient.Create(context.TODO(), secret)
		assert.NoError(t, err)

		baseReconcileLoop := New(fakeClient, nil, logf.ZapLogger(false),
			&jenkins, false, false, nil, nil, nil)

		got, _ := baseReconcileLoop.validateImagePullSecrets()

		assert.Equal(t, got, []string{"Secret 'test-ref' defined in spec.master.imagePullSecrets doesn't have 'docker-username' key."})
	})

	t.Run("no docker server", func(t *testing.T) {
		secret := &corev1.Secret{
			ObjectMeta: metav1.ObjectMeta{
				Name: "test-ref",
			},
			Data: map[string][]byte{
				"docker-username": []byte("test_user"),
				"docker-password": []byte("test_password"),
				"docker-email":    []byte("test_email"),
			},
		}

		jenkins := v1alpha2.Jenkins{
			Spec: v1alpha2.JenkinsSpec{
				Master: v1alpha2.JenkinsMaster{
					ImagePullSecrets: []corev1.LocalObjectReference{
						{Name: secret.ObjectMeta.Name},
					},
				},
			},
		}

		fakeClient := fake.NewFakeClient()
		err := fakeClient.Create(context.TODO(), secret)
		assert.NoError(t, err)

		baseReconcileLoop := New(fakeClient, nil, logf.ZapLogger(false),
			&jenkins, false, false, nil, nil, nil)

		got, _ := baseReconcileLoop.validateImagePullSecrets()

		assert.Equal(t, got, []string{"Secret 'test-ref' defined in spec.master.imagePullSecrets doesn't have 'docker-server' key."})
	})
}

func TestValidateJenkinsMasterPodEnvs(t *testing.T) {
	validJenkinsOps := "-Djenkins.install.runSetupWizard=false -Djava.awt.headless=true"
	t.Run("happy", func(t *testing.T) {
		jenkins := v1alpha2.Jenkins{
			Spec: v1alpha2.JenkinsSpec{
				Master: v1alpha2.JenkinsMaster{
					Containers: []v1alpha2.Container{
						{
							Env: []v1.EnvVar{
								{
									Name:  "SOME_VALUE",
									Value: "",
								},
								{
									Name:  constants.JavaOpsVariableName,
									Value: validJenkinsOps,
								},
							},
						},
					},
				},
			},
		}
		baseReconcileLoop := New(nil, nil, logf.ZapLogger(false),
			&jenkins, false, false, nil, nil, nil)
		got := baseReconcileLoop.validateJenkinsMasterPodEnvs()
		assert.Nil(t, got)
	})
	t.Run("override JENKINS_HOME env", func(t *testing.T) {
		jenkins := v1alpha2.Jenkins{
			Spec: v1alpha2.JenkinsSpec{
				Master: v1alpha2.JenkinsMaster{
					Containers: []v1alpha2.Container{
						{
							Env: []v1.EnvVar{
								{
									Name:  "JENKINS_HOME",
									Value: "",
								},
								{
									Name:  constants.JavaOpsVariableName,
									Value: validJenkinsOps,
								},
							},
						},
					},
				},
			},
		}
		baseReconcileLoop := New(nil, nil, logf.ZapLogger(false),
			&jenkins, false, false, nil, nil, nil)
		got := baseReconcileLoop.validateJenkinsMasterPodEnvs()

		assert.Equal(t, got, []string{"Jenkins Master container env 'JENKINS_HOME' cannot be overridden"})
	})
	t.Run("missing -Djava.awt.headless=true in JAVA_OPTS env", func(t *testing.T) {
		jenkins := v1alpha2.Jenkins{
			Spec: v1alpha2.JenkinsSpec{
				Master: v1alpha2.JenkinsMaster{
					Containers: []v1alpha2.Container{
						{
							Env: []v1.EnvVar{
								{
									Name:  constants.JavaOpsVariableName,
									Value: "-Djenkins.install.runSetupWizard=false",
								},
							},
						},
					},
				},
			},
		}
		baseReconcileLoop := New(nil, nil, logf.ZapLogger(false),
			&jenkins, false, false, nil, nil, nil)
		got := baseReconcileLoop.validateJenkinsMasterPodEnvs()

		assert.Equal(t, got, []string{"Jenkins Master container env 'JAVA_OPTS' doesn't have required flag '-Djava.awt.headless=true'"})
	})
	t.Run("missing -Djenkins.install.runSetupWizard=false in JAVA_OPTS env", func(t *testing.T) {
		jenkins := v1alpha2.Jenkins{
			Spec: v1alpha2.JenkinsSpec{
				Master: v1alpha2.JenkinsMaster{
					Containers: []v1alpha2.Container{
						{
							Env: []v1.EnvVar{
								{
									Name:  constants.JavaOpsVariableName,
									Value: "-Djava.awt.headless=true",
								},
							},
						},
					},
				},
			},
		}
		baseReconcileLoop := New(nil, nil, logf.ZapLogger(false),
			&jenkins, false, false, nil, nil, nil)
		got := baseReconcileLoop.validateJenkinsMasterPodEnvs()

		assert.Equal(t, got, []string{"Jenkins Master container env 'JAVA_OPTS' doesn't have required flag '-Djenkins.install.runSetupWizard=false'"})
	})
}

func TestValidateReservedVolumes(t *testing.T) {
	t.Run("happy", func(t *testing.T) {
		jenkins := v1alpha2.Jenkins{
			Spec: v1alpha2.JenkinsSpec{
				Master: v1alpha2.JenkinsMaster{
					Volumes: []v1.Volume{
						{
							Name: "not-used-name",
						},
					},
				},
			},
		}
		baseReconcileLoop := New(nil, nil, logf.ZapLogger(false),
			&jenkins, false, false, nil, nil, nil)
		got := baseReconcileLoop.validateReservedVolumes()
		assert.Nil(t, got)
	})
	t.Run("used reserved name", func(t *testing.T) {
		jenkins := v1alpha2.Jenkins{
			Spec: v1alpha2.JenkinsSpec{
				Master: v1alpha2.JenkinsMaster{
					Volumes: []v1.Volume{
						{
							Name: resources.JenkinsHomeVolumeName,
						},
					},
				},
			},
		}
		baseReconcileLoop := New(nil, nil, logf.ZapLogger(false),
			&jenkins, false, false, nil, nil, nil)
		got := baseReconcileLoop.validateReservedVolumes()

		assert.Equal(t, got, []string{"Jenkins Master pod volume 'jenkins-home' is reserved please choose different one"})
	})
}

func TestValidateContainerVolumeMounts(t *testing.T) {
	t.Run("default Jenkins master container", func(t *testing.T) {
		jenkins := v1alpha2.Jenkins{
			Spec: v1alpha2.JenkinsSpec{
				Master: v1alpha2.JenkinsMaster{},
			},
		}
		baseReconcileLoop := New(nil, nil, logf.ZapLogger(false),
			&jenkins, false, false, nil, nil, nil)
		got := baseReconcileLoop.validateContainerVolumeMounts(v1alpha2.Container{})
		assert.Nil(t, got)
	})
	t.Run("one extra volume", func(t *testing.T) {
		jenkins := v1alpha2.Jenkins{
			Spec: v1alpha2.JenkinsSpec{
				Master: v1alpha2.JenkinsMaster{
					Volumes: []v1.Volume{
						{
							Name: "example",
						},
					},
					Containers: []v1alpha2.Container{
						{
							VolumeMounts: []v1.VolumeMount{
								{
									Name:      "example",
									MountPath: "/test",
								},
							},
						},
					},
				},
			},
		}
		baseReconcileLoop := New(nil, nil, logf.ZapLogger(false),
			&jenkins, false, false, nil, nil, nil)
		got := baseReconcileLoop.validateContainerVolumeMounts(jenkins.Spec.Master.Containers[0])
		assert.Nil(t, got)
	})
	t.Run("empty mountPath", func(t *testing.T) {
		jenkins := v1alpha2.Jenkins{
			Spec: v1alpha2.JenkinsSpec{
				Master: v1alpha2.JenkinsMaster{
					Volumes: []v1.Volume{
						{
							Name: "example",
						},
					},
					Containers: []v1alpha2.Container{
						{
							VolumeMounts: []v1.VolumeMount{
								{
									Name:      "example",
									MountPath: "", // empty
								},
							},
						},
					},
				},
			},
		}
		baseReconcileLoop := New(nil, nil, logf.ZapLogger(false),
			&jenkins, false, false, nil, nil, nil)
		got := baseReconcileLoop.validateContainerVolumeMounts(jenkins.Spec.Master.Containers[0])
		assert.Equal(t, got, []string{"mountPath not set for 'example' volume mount in container ''"})
	})
	t.Run("missing volume", func(t *testing.T) {
		jenkins := v1alpha2.Jenkins{
			Spec: v1alpha2.JenkinsSpec{
				Master: v1alpha2.JenkinsMaster{
					Containers: []v1alpha2.Container{
						{
							VolumeMounts: []v1.VolumeMount{
								{
									Name:      "missing-volume",
									MountPath: "/test",
								},
							},
						},
					},
				},
			},
		}
		baseReconcileLoop := New(nil, nil, logf.ZapLogger(false),
			&jenkins, false, false, nil, nil, nil)
		got := baseReconcileLoop.validateContainerVolumeMounts(jenkins.Spec.Master.Containers[0])

		assert.Equal(t, got, []string{"Not found volume for 'missing-volume' volume mount in container ''"})
	})
}

func TestValidateConfigMapVolume(t *testing.T) {
	namespace := "default"
	t.Run("optional", func(t *testing.T) {
		optional := true
		volume := corev1.Volume{
			Name: "name",
			VolumeSource: corev1.VolumeSource{
				ConfigMap: &corev1.ConfigMapVolumeSource{
					Optional: &optional,
				},
			},
		}
		fakeClient := fake.NewFakeClient()
		baseReconcileLoop := New(fakeClient, nil, logf.ZapLogger(false),
			nil, false, false, nil, nil, nil)

		got, err := baseReconcileLoop.validateConfigMapVolume(volume)

		assert.NoError(t, err)
		assert.Nil(t, got)
	})
	t.Run("happy, required", func(t *testing.T) {
		optional := false
		configMap := corev1.ConfigMap{ObjectMeta: metav1.ObjectMeta{Namespace: namespace, Name: "configmap-name"}}
		jenkins := &v1alpha2.Jenkins{ObjectMeta: metav1.ObjectMeta{Namespace: namespace}}
		volume := corev1.Volume{
			Name: "volume-name",
			VolumeSource: corev1.VolumeSource{
				ConfigMap: &corev1.ConfigMapVolumeSource{
					Optional: &optional,
					LocalObjectReference: corev1.LocalObjectReference{
						Name: configMap.Name,
					},
				},
			},
		}
		fakeClient := fake.NewFakeClient()
		err := fakeClient.Create(context.TODO(), &configMap)
		assert.NoError(t, err)
		baseReconcileLoop := New(fakeClient, nil, logf.ZapLogger(false),
			jenkins, false, false, nil, nil, nil)

		got, err := baseReconcileLoop.validateConfigMapVolume(volume)

		assert.NoError(t, err)
		assert.Nil(t, got)
	})
	t.Run("missing configmap", func(t *testing.T) {
		optional := false
		configMap := corev1.ConfigMap{ObjectMeta: metav1.ObjectMeta{Namespace: namespace, Name: "configmap-name"}}
		jenkins := &v1alpha2.Jenkins{ObjectMeta: metav1.ObjectMeta{Namespace: namespace}}
		volume := corev1.Volume{
			Name: "volume-name",
			VolumeSource: corev1.VolumeSource{
				ConfigMap: &corev1.ConfigMapVolumeSource{
					Optional: &optional,
					LocalObjectReference: corev1.LocalObjectReference{
						Name: configMap.Name,
					},
				},
			},
		}
		fakeClient := fake.NewFakeClient()
		baseReconcileLoop := New(fakeClient, nil, logf.ZapLogger(false),
			jenkins, false, false, nil, nil, nil)

		got, err := baseReconcileLoop.validateConfigMapVolume(volume)

		assert.NoError(t, err)

		assert.Equal(t, got, []string{"ConfigMap 'configmap-name' not found for volume '{volume-name {nil nil nil nil nil nil nil nil nil nil nil nil nil nil nil nil nil nil &ConfigMapVolumeSource{LocalObjectReference:LocalObjectReference{Name:configmap-name,},Items:[],DefaultMode:nil,Optional:*false,} nil nil nil nil nil nil nil nil}}'"})
	})
}

func TestValidateSecretVolume(t *testing.T) {
	namespace := "default"
	t.Run("optional", func(t *testing.T) {
		optional := true
		volume := corev1.Volume{
			Name: "name",
			VolumeSource: corev1.VolumeSource{
				Secret: &corev1.SecretVolumeSource{
					Optional: &optional,
				},
			},
		}
		fakeClient := fake.NewFakeClient()
		baseReconcileLoop := New(fakeClient, nil, logf.ZapLogger(false),
			nil, false, false, nil, nil, nil)

		got, err := baseReconcileLoop.validateSecretVolume(volume)

		assert.NoError(t, err)
		assert.Nil(t, got)
	})
	t.Run("happy, required", func(t *testing.T) {
		optional := false
		secret := corev1.Secret{ObjectMeta: metav1.ObjectMeta{Namespace: namespace, Name: "secret-name"}}
		jenkins := &v1alpha2.Jenkins{ObjectMeta: metav1.ObjectMeta{Namespace: namespace}}
		volume := corev1.Volume{
			Name: "volume-name",
			VolumeSource: corev1.VolumeSource{
				Secret: &corev1.SecretVolumeSource{
					Optional:   &optional,
					SecretName: secret.Name,
				},
			},
		}
		fakeClient := fake.NewFakeClient()
		err := fakeClient.Create(context.TODO(), &secret)
		assert.NoError(t, err)
		baseReconcileLoop := New(fakeClient, nil, logf.ZapLogger(false),
			jenkins, false, false, nil, nil, nil)

		got, err := baseReconcileLoop.validateSecretVolume(volume)

		assert.NoError(t, err)
		assert.Nil(t, got)
	})
	t.Run("missing secret", func(t *testing.T) {
		optional := false
		secret := corev1.Secret{ObjectMeta: metav1.ObjectMeta{Namespace: namespace, Name: "secret-name"}}
		jenkins := &v1alpha2.Jenkins{ObjectMeta: metav1.ObjectMeta{Namespace: namespace}}
		volume := corev1.Volume{
			Name: "volume-name",
			VolumeSource: corev1.VolumeSource{
				Secret: &corev1.SecretVolumeSource{
					Optional:   &optional,
					SecretName: secret.Name,
				},
			},
		}
		fakeClient := fake.NewFakeClient()
		baseReconcileLoop := New(fakeClient, nil, logf.ZapLogger(false),
			jenkins, false, false, nil, nil, nil)

		got, err := baseReconcileLoop.validateSecretVolume(volume)

		assert.NoError(t, err)

		assert.Equal(t, got, []string{"Secret 'secret-name' not found for volume '{volume-name {nil nil nil nil nil &SecretVolumeSource{SecretName:secret-name,Items:[],DefaultMode:nil,Optional:*false,} nil nil nil nil nil nil nil nil nil nil nil nil nil nil nil nil nil nil nil nil nil}}'"})
	})
}

func TestValidateCustomization(t *testing.T) {
	namespace := "default"
	secretName := "secretName"
	configMapName := "configmap-name"
	jenkins := &v1alpha2.Jenkins{
		ObjectMeta: metav1.ObjectMeta{
			Namespace: namespace,
		},
	}
	t.Run("empty", func(t *testing.T) {
		customization := v1alpha2.Customization{}
		fakeClient := fake.NewFakeClient()
		baseReconcileLoop := New(fakeClient, nil, logf.ZapLogger(false),
			jenkins, false, false, nil, nil, nil)

		got, err := baseReconcileLoop.validateCustomization(customization, "spec.groovyScripts")

		assert.NoError(t, err)
		assert.Nil(t, got)
	})
	t.Run("secret set but configurations is empty", func(t *testing.T) {
		customization := v1alpha2.Customization{
			Secret:         v1alpha2.SecretRef{Name: secretName},
			Configurations: []v1alpha2.ConfigMapRef{},
		}
		secret := &corev1.Secret{
			ObjectMeta: metav1.ObjectMeta{
				Name:      secretName,
				Namespace: namespace,
			},
		}
		fakeClient := fake.NewFakeClient()
		baseReconcileLoop := New(fakeClient, nil, logf.ZapLogger(false),
			jenkins, false, false, nil, nil, nil)
		err := fakeClient.Create(context.TODO(), secret)
		require.NoError(t, err)

		got, err := baseReconcileLoop.validateCustomization(customization, "spec.groovyScripts")

		assert.NoError(t, err)

		assert.Equal(t, got, []string{"spec.groovyScripts.secret.name is set but spec.groovyScripts.configurations is empty"})
	})
	t.Run("secret and configmap exists", func(t *testing.T) {
		customization := v1alpha2.Customization{
			Secret:         v1alpha2.SecretRef{Name: secretName},
			Configurations: []v1alpha2.ConfigMapRef{{Name: configMapName}},
		}
		configMap := &corev1.ConfigMap{
			ObjectMeta: metav1.ObjectMeta{
				Name:      configMapName,
				Namespace: namespace,
			},
		}
		secret := &corev1.Secret{
			ObjectMeta: metav1.ObjectMeta{
				Name:      secretName,
				Namespace: namespace,
			},
		}
		fakeClient := fake.NewFakeClient()
		baseReconcileLoop := New(fakeClient, nil, logf.ZapLogger(false),
			jenkins, false, false, nil, nil, nil)
		err := fakeClient.Create(context.TODO(), secret)
		require.NoError(t, err)
		err = fakeClient.Create(context.TODO(), configMap)
		require.NoError(t, err)

		got, err := baseReconcileLoop.validateCustomization(customization, "spec.groovyScripts")

		assert.NoError(t, err)
		assert.Nil(t, got)
	})
	t.Run("secret not exists and configmap exists", func(t *testing.T) {
		configMapName := "configmap-name"
		customization := v1alpha2.Customization{
			Secret:         v1alpha2.SecretRef{Name: secretName},
			Configurations: []v1alpha2.ConfigMapRef{{Name: configMapName}},
		}
		configMap := &corev1.ConfigMap{
			ObjectMeta: metav1.ObjectMeta{
				Name:      configMapName,
				Namespace: namespace,
			},
		}
		fakeClient := fake.NewFakeClient()
		baseReconcileLoop := New(fakeClient, nil, logf.ZapLogger(false),
			jenkins, false, false, nil, nil, nil)
		err := fakeClient.Create(context.TODO(), configMap)
		require.NoError(t, err)

		got, err := baseReconcileLoop.validateCustomization(customization, "spec.groovyScripts")

		assert.NoError(t, err)

		assert.Equal(t, got, []string{"Secret 'secretName' configured in spec.groovyScripts.secret.name not found"})
	})
	t.Run("secret exists and configmap not exists", func(t *testing.T) {
		customization := v1alpha2.Customization{
			Secret:         v1alpha2.SecretRef{Name: secretName},
			Configurations: []v1alpha2.ConfigMapRef{{Name: configMapName}},
		}
		secret := &corev1.Secret{
			ObjectMeta: metav1.ObjectMeta{
				Name:      secretName,
				Namespace: namespace,
			},
		}
		fakeClient := fake.NewFakeClient()
		baseReconcileLoop := New(fakeClient, nil, logf.ZapLogger(false),
			jenkins, false, false, nil, nil, nil)
		err := fakeClient.Create(context.TODO(), secret)
		require.NoError(t, err)

		got, err := baseReconcileLoop.validateCustomization(customization, "spec.groovyScripts")

		assert.NoError(t, err)

		assert.Equal(t, got, []string{"ConfigMap 'configmap-name' configured in spec.groovyScripts.configurations[0] not found"})
	})
}<|MERGE_RESOLUTION|>--- conflicted
+++ resolved
@@ -57,11 +57,7 @@
 
 		got := baseReconcileLoop.validatePlugins(requiredBasePlugins, basePlugins, userPlugins)
 
-<<<<<<< HEAD
 		assert.Equal(t, got, []string{"invalid plugin version 'simple-plugin:invalid', must follow pattern '^[0-9\\\\.-]+$'"})
-=======
-		assert.Equal(t, got, []string{"invalid plugin version 'simple-plugin:invalid', must follow pattern '^[0-9\\\\.]+$'"})
->>>>>>> 30e0ddc0
 	})
 	t.Run("valid base plugin", func(t *testing.T) {
 		var requiredBasePlugins []plugins.Plugin
@@ -87,12 +83,8 @@
 		var userPlugins []v1alpha2.Plugin
 
 		got := baseReconcileLoop.validatePlugins(requiredBasePlugins, basePlugins, userPlugins)
-
-<<<<<<< HEAD
+    
 		assert.Equal(t, got, []string{"invalid plugin version 'simple-plugin:invalid', must follow pattern '^[0-9\\\\.-]+$'"})
-=======
-		assert.Equal(t, got, []string{"invalid plugin version 'simple-plugin:invalid', must follow pattern '^[0-9\\\\.]+$'"})
->>>>>>> 30e0ddc0
 	})
 	t.Run("valid user and base plugin version", func(t *testing.T) {
 		var requiredBasePlugins []plugins.Plugin
